var Utils       = require("../../utils")
  , util        = require("util")
  , DataTypes   = require("../../data-types")
  , SqlString   = require("../../sql-string")
  , tables      = {}
  , primaryKeys = {}
  , moment      = require("moment")

module.exports = (function() {
  var QueryGenerator = {
    options: {},

    addSchema: function(opts) {
      var tableName         = undefined
      var schema            = (!!opts.options && !!opts.options.schema ? opts.options.schema : undefined)
      var schemaDelimiter   = (!!opts.options && !!opts.options.schemaDelimiter ? opts.options.schemaDelimiter : undefined)

      if (!!opts.tableName) {
        tableName = opts.tableName
      }
      else if (typeof opts === "string") {
        tableName = opts
      }

      if (!schema || schema.toString().trim() === "") {
        return tableName
      }

      return this.quoteIdentifier(schema) + '.' + this.quoteIdentifier(tableName)
    },

    createSchema: function(schema) {
      var query = "CREATE SCHEMA <%= schema%>;"
      return Utils._.template(query)({schema: schema})
    },

    dropSchema: function(schema) {
      var query = "DROP SCHEMA <%= schema%> CASCADE;"
      return Utils._.template(query)({schema: schema})
    },

    showSchemasQuery: function() {
      return "SELECT schema_name FROM information_schema.schemata WHERE schema_name <> 'information_schema' AND schema_name != 'public' AND schema_name !~ E'^pg_';"
    },

    createTableQuery: function(tableName, attributes, options) {
      options = Utils._.extend({
      }, options || {})

      primaryKeys[tableName] = []
      tables[tableName] = {}

      var query   = "CREATE TABLE IF NOT EXISTS <%= table %> (<%= attributes%>)<%= comments %>"
        , comments = ""
        , attrStr = []
        , i

      if (options.comment && Utils._.isString(options.comment)) {
        comments += "; COMMENT ON TABLE <%= table %> IS " + this.escape(options.comment)
      }

      for (var attr in attributes) {
        if ((i = attributes[attr].indexOf('COMMENT')) !== -1) {
          // Move comment to a seperate query
          comments += "; " + attributes[attr].substring(i)
          attributes[attr] = attributes[attr].substring(0, i)
        }

        var dataType = this.pgDataTypeMapping(tableName, attr, attributes[attr])
        attrStr.push(this.quoteIdentifier(attr) + " " + dataType)

        if (attributes[attr].match(/^ENUM\(/)) {
          query = this.pgEnum(tableName, attr, attributes[attr]) + query
        }
      }

      var values  = {
        table: this.quoteIdentifiers(tableName),
        attributes: attrStr.join(", "),
        comments: Utils._.template(comments, { table: this.quoteIdentifiers(tableName)})
      }

      var pks = primaryKeys[tableName].map(function(pk){
        return this.quoteIdentifier(pk)
      }.bind(this)).join(",")

      if (pks.length > 0) {
        values.attributes += ", PRIMARY KEY (" + pks + ")"
      }

      return Utils._.template(query)(values).trim() + ";"
    },

    dropTableQuery: function(tableName, options) {
      options = options || {}
      var query = "DROP TABLE IF EXISTS <%= table %><%= cascade %>;"
      return Utils._.template(query)({
        table: this.quoteIdentifiers(tableName),
        cascade: options.cascade? " CASCADE" : ""
      })
    },

    renameTableQuery: function(before, after) {
      var query = "ALTER TABLE <%= before %> RENAME TO <%= after %>;"
      return Utils._.template(query)({
        before: this.quoteIdentifier(before),
        after: this.quoteIdentifier(after)
      })
    },

    showTablesQuery: function() {
      return "SELECT table_name FROM information_schema.tables WHERE table_schema = 'public';"
    },

    describeTableQuery: function(tableName) {
      var query = 'SELECT c.column_name as "Field", c.column_default as "Default", c.is_nullable as "Null", c.data_type as "Type", (SELECT array_agg(e.enumlabel) FROM pg_catalog.pg_type t JOIN pg_catalog.pg_enum e ON t.oid=e.enumtypid WHERE t.typname=c.udt_name) AS special FROM information_schema.columns c WHERE table_name = <%= table %>;'
      return Utils._.template(query)({
        table: this.escape(tableName)
      })
    },

    addColumnQuery: function(tableName, attributes) {
      var query      = "ALTER TABLE <%= tableName %> ADD COLUMN <%= attributes %>;"
        , attrString = []

      for (var attrName in attributes) {
        var definition = attributes[attrName]

        attrString.push(Utils._.template('<%= attrName %> <%= definition %>')({
          attrName:   this.quoteIdentifier(attrName),
          definition: this.pgDataTypeMapping(tableName, attrName, definition)
        }))

        if (definition.match(/^ENUM\(/)) {
          query = this.pgEnum(tableName, attrName, definition) + query
        }
      }

      return Utils._.template(query)({
        tableName:  this.quoteIdentifiers(tableName),
        attributes: attrString.join(', ') })
    },

    removeColumnQuery: function(tableName, attributeName) {
      var query = "ALTER TABLE <%= tableName %> DROP COLUMN <%= attributeName %>;"
      return Utils._.template(query)({
        tableName:     this.quoteIdentifiers(tableName),
        attributeName: this.quoteIdentifier(attributeName)
      })
    },

    changeColumnQuery: function(tableName, attributes) {
      var query = "ALTER TABLE <%= tableName %> ALTER COLUMN <%= query %>;"
        , sql   = []

      for (var attributeName in attributes) {
        var definition = attributes[attributeName]
        var attrSql = ''

        if (definition.indexOf('NOT NULL') > 0) {
          attrSql += Utils._.template(query)({
            tableName: this.quoteIdentifiers(tableName),
            query:     this.quoteIdentifier(attributeName) + ' SET NOT NULL'
          })

          definition = definition.replace('NOT NULL', '').trim()
        } else {
          attrSql += Utils._.template(query)({
            tableName: this.quoteIdentifiers(tableName),
            query:     this.quoteIdentifier(attributeName) + ' DROP NOT NULL'
          })
        }

        if (definition.indexOf('DEFAULT') > 0) {
          attrSql += Utils._.template(query)({
            tableName: this.quoteIdentifiers(tableName),
            query:     this.quoteIdentifier(attributeName) + ' SET DEFAULT' + definition.match(/DEFAULT ([^;]+)/)[1]
          })

          definition = definition.replace(/(DEFAULT[^;]+)/, '').trim()
        } else {
          attrSql += Utils._.template(query)({
            tableName: this.quoteIdentifiers(tableName),
            query:     this.quoteIdentifier(attributeName) + ' DROP DEFAULT'
          })
        }

        if (definition.match(/^ENUM\(/)) {
          query      = this.pgEnum(tableName, attributeName, definition) + query
          definition = definition.replace(/^ENUM\(.+\)/, this.quoteIdentifier("enum_" + tableName + "_" + attributeName))
        }

        attrSql += Utils._.template(query)({
          tableName: this.quoteIdentifiers(tableName),
          query:     this.quoteIdentifier(attributeName) + ' TYPE ' + definition
        })

        sql.push(attrSql)
      }

      return sql.join('')
    },

    renameColumnQuery: function(tableName, attrBefore, attributes) {
      var query      = "ALTER TABLE <%= tableName %> RENAME COLUMN <%= attributes %>;"
      var attrString = []

      for (var attributeName in attributes) {
        attrString.push(Utils._.template('<%= before %> TO <%= after %>')({
          before: this.quoteIdentifier(attrBefore),
          after:  this.quoteIdentifier(attributeName)
        }))
      }

      return Utils._.template(query)({
        tableName:  this.quoteIdentifiers(tableName),
        attributes: attrString.join(', ')
      })
    },

    selectQuery: function(tableName, options) {
      var query = "SELECT <%= attributes %> FROM <%= table %>",
          table = null

      options            = options || {}
      options.table      = table = Array.isArray(tableName) ? tableName.map(function(t) { return this.quoteIdentifiers(t) }.bind(this)).join(", ") : this.quoteIdentifiers(tableName)
      options.attributes = options.attributes && options.attributes.map(function(attr) {
        if (Array.isArray(attr) && attr.length === 2) {
          return [attr[0], this.quoteIdentifier(attr[1])].join(' as ')
        } else {
          return attr.indexOf('"') < 0 ? this.quoteIdentifiers(attr) : attr
        }
      }.bind(this)).join(", ")
      options.attributes = options.attributes || '*'

      if (options.include) {
        var optAttributes = options.attributes === '*' ? [options.table + '.*'] : [options.attributes]

        options.include.forEach(function(include) {
          var attributes = Object.keys(include.daoFactory.attributes).map(function(attr) {
            return this.quoteIdentifier(include.as) + "." + this.quoteIdentifier(attr) + " AS " + this.quoteIdentifier(include.as + "." + attr, true)
          }.bind(this))

          optAttributes = optAttributes.concat(attributes)

          var joinQuery = ' LEFT OUTER JOIN <%= table %> AS <%= as %> ON <%= tableLeft %>.<%= attrLeft %> = <%= tableRight %>.<%= attrRight %>'

          query += Utils._.template(joinQuery)({
            table:      this.quoteIdentifiers(include.daoFactory.tableName),
            as:         this.quoteIdentifier(include.as),
            tableLeft:  this.quoteIdentifiers((include.association.associationType === 'BelongsTo') ? include.as : tableName),
            attrLeft:   this.quoteIdentifier('id'),
            tableRight: this.quoteIdentifiers((include.association.associationType === 'BelongsTo') ? tableName : include.as),
            attrRight:  this.quoteIdentifier(include.association.identifier)
          })
        }.bind(this))

        options.attributes = optAttributes.join(', ')
      }

      if(options.hasOwnProperty('where')) {
        options.where = this.getWhereConditions(options.where, tableName)
        query += " WHERE <%= where %>"
      }

      if(options.group) {
        options.group = Array.isArray(options.group) ? options.group.map(function(t) { return this.quoteIdentifiers(t) }.bind(this)).join(', ') : this.quoteIdentifiers(options.group)
        query += " GROUP BY <%= group %>"
      }

      if(options.order) {
        options.order = options.order.replace(/([^ ]+)(.*)/, function(m, g1, g2) {
          return this.quoteIdentifiers(g1) + g2
        }.bind(this))
        query += " ORDER BY <%= order %>"
      }

      if (!(options.include && (options.limit === 1))) {
        if (options.limit) {
          query += " LIMIT <%= limit %>"
        }

        if (options.offset) {
          query += " OFFSET <%= offset %>"
        }
      }

      query += ";"

      return Utils._.template(query)(options)
    },

    insertQuery: function(tableName, attrValueHash) {
      attrValueHash = Utils.removeNullValuesFromHash(attrValueHash, this.options.omitNull)

      var query     = "INSERT INTO <%= table %> (<%= attributes %>) VALUES (<%= values %>) RETURNING *;"

      // Remove serials that are null or undefined, which causes an error in PG
      Utils._.forEach(attrValueHash, function(value, key, hash) {
        if (tables[tableName]) {
          switch (tables[tableName][key]) {
            case 'bigserial':
            case 'serial':
              if ([null, undefined].indexOf(hash[key]) !== -1) delete hash[key]
              break
          }
        }
      });

      var replacements  = {
        table:      this.quoteIdentifiers(tableName)
      , attributes: Object.keys(attrValueHash).map(function(attr){
                      return this.quoteIdentifier(attr)
                    }.bind(this)).join(",")
      , values:     Utils._.values(attrValueHash).map(function(value){
                      return this.escape(value)
                    }.bind(this)).join(",")
      }

      return Utils._.template(query)(replacements)
    },

    bulkInsertQuery: function(tableName, attrValueHashes) {
      var query     = "INSERT INTO <%= table %> (<%= attributes %>) VALUES <%= tuples %> RETURNING *;"
        , tuples    = []

      Utils._.forEach(attrValueHashes, function(attrValueHash) {
        removeSerialsFromHash(tableName, attrValueHash)
        tuples.push("(" +
          Utils._.values(attrValueHash).map(function(value){
            return this.escape(value)
          }.bind(this)).join(",") +
        ")")
      }.bind(this))

      var replacements  = {
        table:      this.quoteIdentifiers(tableName)
      , attributes: Object.keys(attrValueHashes[0]).map(function(attr){
                      return this.quoteIdentifier(attr)
                    }.bind(this)).join(",")
      , tuples:     tuples.join(",")
      }

      return Utils._.template(query)(replacements)
    },

    updateQuery: function(tableName, attrValueHash, where) {
      attrValueHash = Utils.removeNullValuesFromHash(attrValueHash, this.options.omitNull)

      var query  = "UPDATE <%= table %> SET <%= values %> WHERE <%= where %> RETURNING *"
        , values = []

      for (var key in attrValueHash) {
        var value = attrValueHash[key]
        values.push(this.quoteIdentifier(key) + "=" + this.escape(value))
      }

      var replacements = {
        table:  this.quoteIdentifiers(tableName),
        values: values.join(","),
        where:  this.getWhereConditions(where)
      }

      return Utils._.template(query)(replacements)
    },

    deleteQuery: function(tableName, where, options) {
      options = options || {}

      if (options.truncate === true) {
        return "TRUNCATE " + QueryGenerator.quoteIdentifier(tableName)
      }

      if(Utils._.isUndefined(options.limit)) {
        options.limit = 1;
      }

      primaryKeys[tableName] = primaryKeys[tableName] || [];

      var query = "DELETE FROM <%= table %> WHERE <%= primaryKeys %> IN (SELECT <%= primaryKeysSelection %> FROM <%= table %> WHERE <%= where %><%= limit %>)"

      var pks;
      if (primaryKeys[tableName] && primaryKeys[tableName].length > 0) {
        pks = primaryKeys[tableName].map(function(pk) {
          return this.quoteIdentifier(pk)
        }.bind(this)).join(',')
      } else {
        pks = this.quoteIdentifier('id')
      }

      var replacements = {
        table: this.quoteIdentifiers(tableName),
        where: this.getWhereConditions(where),
        limit: !!options.limit? " LIMIT " + this.escape(options.limit) : "",
        primaryKeys: primaryKeys[tableName].length > 1 ? '(' + pks + ')' : pks,
        primaryKeysSelection: pks
      }

      return Utils._.template(query)(replacements)
    },

    incrementQuery: function(tableName, attrValueHash, where) {
      attrValueHash = Utils.removeNullValuesFromHash(attrValueHash, this.options.omitNull)

      var query  = "UPDATE <%= table %> SET <%= values %> WHERE <%= where %> RETURNING *"
        , values = []

      for (var key in attrValueHash) {
        var value = attrValueHash[key]
        values.push(this.quoteIdentifier(key) + "=" + this.quoteIdentifier(key) + " + " + this.escape(value))
      }

      var replacements = {
        table:  this.quoteIdentifiers(tableName),
        values: values.join(","),
        where:  this.getWhereConditions(where)
      }

      return Utils._.template(query)(replacements)
    },


    addIndexQuery: function(tableName, attributes, options) {
      var transformedAttributes = attributes.map(function(attribute) {
        if (typeof attribute === 'string') {
          return this.quoteIdentifier(attribute)
        } else {
          var result = ""

          if (!attribute.attribute) {
            throw new Error('The following index attribute has no attribute: ' + util.inspect(attribute))
          }

          result += this.quoteIdentifier(attribute.attribute)

          if (attribute.length) {
            result += '(' + attribute.length + ')'
          }

          if (attribute.order) {
            result += ' ' + attribute.order
          }

          return result
        }
      }.bind(this))

      var onlyAttributeNames = attributes.map(function(attribute) {
        return (typeof attribute === "string") ? attribute : attribute.attribute
      }.bind(this))

      var indexTable = tableName.split('.')
      options = Utils._.extend({
        indicesType: null,
        indexName:   Utils._.underscored(indexTable[indexTable.length-1] + '_' + onlyAttributeNames.join('_')),
        parser:      null
      }, options || {})

      return Utils._.compact([
        "CREATE", options.indicesType, "INDEX", this.quoteIdentifiers(options.indexName),
        (options.indexType ? ('USING ' + options.indexType) : undefined),
        "ON", this.quoteIdentifiers(tableName), '(' + transformedAttributes.join(', ') + ')'
      ]).join(' ')
    },

    showIndexQuery: function(tableName, options) {
      var query = "SELECT relname FROM pg_class WHERE oid IN ( SELECT indexrelid FROM pg_index, pg_class WHERE pg_class.relname='<%= tableName %>' AND pg_class.oid=pg_index.indrelid);"
      return Utils._.template(query)({ tableName: tableName });
    },

    removeIndexQuery: function(tableName, indexNameOrAttributes) {
      var sql       = "DROP INDEX IF EXISTS <%= indexName %>"
        , indexName = indexNameOrAttributes

      if (typeof indexName !== "string") {
        indexName = Utils._.underscored(tableName + '_' + indexNameOrAttributes.join('_'))
      }

      return Utils._.template(sql)({
        tableName: this.quoteIdentifiers(tableName),
        indexName: this.quoteIdentifiers(indexName)
      })
    },

    getWhereConditions: function(smth, tableName) {
      var result = null

      if (Utils.isHash(smth)) {
        smth = Utils.prependTableNameToHash(tableName, smth)
        result = this.hashToWhereConditions(smth)
      }
      else if (typeof smth === "number") {
        smth = Utils.prependTableNameToHash(tableName, { id: smth })
        result = this.hashToWhereConditions(smth)
      }
      else if (typeof smth === "string") {
        result = smth
      }
      else if (Array.isArray(smth)) {
        result = Utils.format(smth, "postgres")
      }

      return result
    },

    hashToWhereConditions: function(hash) {
      var result = []

      for (var key in hash) {
        var value = hash[key]

        //handle qualified key names
        var _key   = this.quoteIdentifiers(key)
          , _value = null

        if (Array.isArray(value)) {
          if (value.length === 0) { value = [null] }
          _value = "(" + value.map(this.escape).join(',') + ")"

          result.push([_key, _value].join(" IN "))
        }
        else if ((value) && (typeof value === "object")) {
          //using as sentinel for join column => value
          _value = this.quoteIdentifiers(value.join)
          result.push([_key, _value].join("="))
        } else {
          _value = this.escape(value)
          result.push((_value == 'NULL') ? _key + " IS NULL" : [_key, _value].join("="))
        }
      }

      return result.join(' AND ')
    },

    attributesToSQL: function(attributes) {
      var result = {}

      for (var name in attributes) {
        var dataType = attributes[name]

        if(Utils.isHash(dataType)) {
          var template     = "<%= type %>"
            , replacements = { type: dataType.type }

          if (dataType.type.toString() === DataTypes.ENUM.toString()) {
            if (Array.isArray(dataType.values) && (dataType.values.length > 0)) {
              replacements.type = "ENUM(" + Utils._.map(dataType.values, function(value) {
                return this.escape(value)
              }.bind(this)).join(", ") + ")"
            } else {
              throw new Error('Values for ENUM haven\'t been defined.')
            }
          }

          if (dataType.type === "TINYINT(1)") {
            dataType.type = 'BOOLEAN'
          }

          if (dataType.type === "DATETIME") {
            dataType.type = 'TIMESTAMP WITH TIME ZONE'
          }

          if (dataType.hasOwnProperty('allowNull') && (!dataType.allowNull)) {
            template += " NOT NULL"
          }

          if (dataType.autoIncrement) {
            template += " SERIAL"
          }

          if (dataType.defaultValue !== undefined) {
            template += " DEFAULT <%= defaultValue %>"
            replacements.defaultValue = this.escape(dataType.defaultValue)
          }

          if (dataType.unique) {
            template += " UNIQUE"
          }

          if (dataType.primaryKey) {
            template += " PRIMARY KEY"
          }

          if(dataType.references) {
            template += " REFERENCES <%= referencesTable %> (<%= referencesKey %>)"
            replacements.referencesTable = this.quoteIdentifier(dataType.references)

            if(dataType.referencesKey) {
              replacements.referencesKey = this.quoteIdentifier(dataType.referencesKey)
            } else {
              replacements.referencesKey = this.quoteIdentifier('id')
            }

            if(dataType.onDelete) {
              template += " ON DELETE <%= onDeleteAction %>"
              replacements.onDeleteAction = dataType.onDelete.toUpperCase()
            }

            if(dataType.onUpdate) {
              template += " ON UPDATE <%= onUpdateAction %>"
              replacements.onUpdateAction = dataType.onUpdate.toUpperCase()
            }
          }

          if (dataType.comment && Utils._.isString(dataType.comment)) {
            template += " COMMENT ON COLUMN <%= tableName %>.<%= columnName %> IS <%= comment %>"
            replacements.columnName = this.quoteIdentifier(name)
            replacements.tableName = '<%= table %>' // Hacky, table name will be inserted by create table
            replacements.comment = this.escape(dataType.comment)
          }

          result[name] = Utils._.template(template)(replacements)
        } else {
          result[name] = dataType
        }
      }

      return result
    },

    findAutoIncrementField: function(factory) {
      var fields = []

      for (var name in factory.attributes) {
        var definition = factory.attributes[name]

        if (definition && (definition.indexOf('SERIAL') > -1)) {
          fields.push(name)
        }
      }

      return fields
    },

    enableForeignKeyConstraintsQuery: function() {
      return false // not supported by dialect
    },

    disableForeignKeyConstraintsQuery: function() {
      return false // not supported by dialect
    },

    databaseConnectionUri: function(config) {
      var template = '<%= protocol %>://<%= user %>:<%= password %>@<%= host %><% if(port) { %>:<%= port %><% } %>/<%= database %>'

      return Utils._.template(template)({
        user:     encodeURIComponent(config.username),
        password: encodeURIComponent(config.password),
        database: config.database,
        host:     config.host,
        port:     config.port,
        protocol: config.protocol
      })
    },

    pgEscapeAndQuote: function (val) {
      return this.quoteIdentifier(Utils.removeTicks(this.escape(val), "'"))
    },

    pgEnum: function (tableName, attr, dataType) {
      var enumName = this.pgEscapeAndQuote("enum_" + tableName + "_" + attr)
      return "DROP TYPE IF EXISTS " + enumName + "; CREATE TYPE " + enumName + " AS " + dataType.match(/^ENUM\(.+\)/)[0] + "; "
    },

    fromArray: function(text) {
      text = text.replace(/^{/, '').replace(/}$/, '')
      var matches = text.match(/("(?:\\.|[^"\\\\])*"|[^,]*)(?:\s*,\s*|\s*$)/ig)

      if (matches.length < 1) {
        return []
      }

      matches = matches.map(function(m){
        return m.replace(/",$/, '').replace(/,$/, '').replace(/(^"|"$)/, '')
      })

      return matches.slice(0, -1)
    },

    padInt: function (i) {
      return (i < 10) ? '0' + i.toString() : i.toString()
    },

<<<<<<< HEAD
=======
    pgSqlDate: function (dt) {
      return moment(dt).format("YYYY-MM-DD HH:mm:ss.SSS Z")
    },

>>>>>>> c62e3846
    pgDataTypeMapping: function (tableName, attr, dataType) {
      if (Utils._.includes(dataType, 'PRIMARY KEY')) {
        primaryKeys[tableName].push(attr)
        dataType = dataType.replace(/PRIMARY KEY/, '')
      }

      if (Utils._.includes(dataType, 'TINYINT(1)')) {
        dataType = dataType.replace(/TINYINT\(1\)/, 'BOOLEAN')
      }

      if (Utils._.includes(dataType, 'DATETIME')) {
        dataType = dataType.replace(/DATETIME/, 'TIMESTAMP WITH TIME ZONE')
      }

      if (Utils._.includes(dataType, 'SERIAL')) {
        if (Utils._.includes(dataType, 'BIGINT')) {
          dataType = dataType.replace(/SERIAL/, 'BIGSERIAL')
          dataType = dataType.replace(/BIGINT/, '')
          tables[tableName][attr] = 'bigserial'
        } else {
          dataType = dataType.replace(/INTEGER/, '')
          tables[tableName][attr] = 'serial'
        }
        dataType = dataType.replace(/NOT NULL/, '')
      }

      if (dataType.match(/^ENUM\(/)) {
        dataType = dataType.replace(/^ENUM\(.+\)/, this.pgEscapeAndQuote("enum_" + tableName + "_" + attr))
      }

      return dataType
    },

    quoteIdentifier: function(identifier, force) {
      if(!force && this.options && this.options.quoteIdentifiers === false) { // default is `true`
        // In Postgres, if tables or attributes are created double-quoted,
        // they are also case sensitive. If they contain any uppercase
        // characters, they must always be double-quoted. This makes it
        // impossible to write queries in portable SQL if tables are created in
        // this way. Hence, we strip quotes if we don't want case sensitivity.
        return Utils.removeTicks(identifier, '"')
      } else {
        return Utils.addTicks(identifier, '"')
      }
    },

    quoteIdentifiers: function(identifiers, force) {
      return identifiers.split('.').map(function(t) { return this.quoteIdentifier(t, force) }.bind(this)).join('.')
    },

    escape: function(value) {
      return SqlString.escape(value, false, null, "postgres")
    }

  }

  // Private

  var removeSerialsFromHash = function(tableName, attrValueHash) {
    var returning = [];
    Utils._.forEach(attrValueHash, function(value, key, hash) {
        if (tables[tableName] && tables[tableName][key]) {
          switch (tables[tableName][key]) {
            case 'bigserial':
            case 'serial':
              delete hash[key]
              returning.push(key)
              break
          }
        }
      });
    return returning;
  }

  return Utils._.extend(Utils._.clone(require("../query-generator")), QueryGenerator)
})()<|MERGE_RESOLUTION|>--- conflicted
+++ resolved
@@ -4,7 +4,6 @@
   , SqlString   = require("../../sql-string")
   , tables      = {}
   , primaryKeys = {}
-  , moment      = require("moment")
 
 module.exports = (function() {
   var QueryGenerator = {
@@ -681,13 +680,6 @@
       return (i < 10) ? '0' + i.toString() : i.toString()
     },
 
-<<<<<<< HEAD
-=======
-    pgSqlDate: function (dt) {
-      return moment(dt).format("YYYY-MM-DD HH:mm:ss.SSS Z")
-    },
-
->>>>>>> c62e3846
     pgDataTypeMapping: function (tableName, attr, dataType) {
       if (Utils._.includes(dataType, 'PRIMARY KEY')) {
         primaryKeys[tableName].push(attr)
