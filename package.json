{
  "name": "sequelize",
  "description": "Multi dialect ORM for Node.JS",
<<<<<<< HEAD
  "version": "2.0.0-beta.0",
=======
  "version": "1.7.0-beta.1",
>>>>>>> eda3d59e
  "author": "Sascha Depold <sascha@depold.com>",
  "contributors": [
    {
      "name": "Sascha Depold",
      "email": "sascha@depold.com"
    },
    {
      "name": "Meg Sharkey",
      "email": "meg@metamarkets.com"
    },
    {
      "name": "Chase Geigle",
      "email": "sky@skytrife.com"
    },
    {
      "name": "Jan Aagaard Meier",
      "email": [
        "janzeh@gmail.com",
        "jmei@itu.dk"
      ]
    },
    {
      "name": "Daniel Durante",
      "email": "me@danieldurante.com"
    }
  ],
  "repository": {
    "type": "git",
    "url": "https://github.com/sequelize/sequelize.git"
  },
  "bugs": {
    "url": "https://github.com/sequelize/sequelize/issues"
  },
  "dependencies": {
    "lodash": "~2.2.0",
    "underscore.string": "~2.3.0",
    "lingo": "~0.0.5",
    "validator": "~1.5.0",
    "moment": "~2.2.1",
    "commander": "~2.0.0",
    "dottie": "0.0.8-0",
    "toposort-class": "~0.2.0",
    "generic-pool": "2.0.4",
    "promise": "~3.2.0",
    "sql": "~0.28.0"
  },
  "devDependencies": {
    "sqlite3": "~2.1.12",
    "mysql": "~2.0.0-alpha9",
    "pg": "~2.6.0",
    "watchr": "~2.4.3",
    "yuidocjs": "~0.3.36",
    "chai": "~1.8.0",
    "mocha": "~1.13.0",
    "chai-datetime": "~1.1.1",
    "sinon": "~1.7.3",
    "mariasql": "git://github.com/sequelize/node-mariasql.git"
  },
  "keywords": [
    "mysql",
    "orm",
    "nodejs",
    "object relational mapper"
  ],
  "main": "index",
  "scripts": {
    "test": "make all",
    "docs": "node_modules/.bin/yuidoc . -o docs"
  },
  "bin": {
    "sequelize": "bin/sequelize"
  },
  "engines": {
    "node": ">=0.6.21"
  },
  "license": "MIT"
}<|MERGE_RESOLUTION|>--- conflicted
+++ resolved
@@ -1,11 +1,7 @@
 {
   "name": "sequelize",
   "description": "Multi dialect ORM for Node.JS",
-<<<<<<< HEAD
-  "version": "2.0.0-beta.0",
-=======
-  "version": "1.7.0-beta.1",
->>>>>>> eda3d59e
+  "version": "2.0.0-beta.1",
   "author": "Sascha Depold <sascha@depold.com>",
   "contributors": [
     {
